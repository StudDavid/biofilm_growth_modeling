--- conflicted
+++ resolved
@@ -357,20 +357,11 @@
         Force value based on Lennard-Jones Potential / Soft-repulsive potential
         """
 
-<<<<<<< HEAD
-    if np.linalg.norm(distance_vector(self, other)) > 2.5:
-        # attractive force
-        return distance_vector(self, other) / np.linalg.norm(distance_vector(self, other)) \
-               * abs_force_lennard_jones_potential(self, other)
-    # repulsive
-    return - self.constants.MAX_CELL_CELL_ADHESION * distance_vector(self, other) \
-=======
     if np.linalg.norm(distance_vector(self, other)) > 1.9:
         distance_abs = np.linalg.norm(distance_vector(self, other))
         return distance_vector(self, other) / distance_abs * \
                lennard_jones_force(distance_abs, f_min=-self.constants.MAX_CELL_CELL_ADHESION, r_min=2)
     return self.constants.MAX_CELL_CELL_ADHESION * distance_vector(self, other) \
->>>>>>> d6b5a00a
            / np.linalg.norm(distance_vector(self, other))
 
 
