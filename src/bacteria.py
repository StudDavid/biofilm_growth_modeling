--- conflicted
+++ resolved
@@ -9,12 +9,8 @@
 
 import numpy as np
 import scipy.stats
-<<<<<<< HEAD
-import src.constants as Constants
-=======
 
 import src.constants as c
->>>>>>> c75fd028
 # custom libraries
 from src.utils import stokes_drag_force, gravitational_force, apply_rotation, rotation_matrix_y, rotation_matrix_x
 
@@ -228,17 +224,10 @@
         #                       radial component sum of two radii*0.8
 
         def get_daughter_position(position, split_distance, angle):
-<<<<<<< HEAD
-            offset = (split_distance * math.sin(angle[0]) * math.cos(angle[1]),
-                      split_distance * math.cos(angle[0]) * math.cos(angle[1]),
-                      split_distance * math.sin(angle[1]))
-            position = position + np.asarray(offset)
-=======
             offset = (split_distance * math.sin(math.radians(angle[0])) * math.cos(math.radians(angle[1])),
                       split_distance * math.cos(math.radians(angle[0])) * math.cos(math.radians(angle[1])),
                       split_distance * math.sin(math.radians(angle[1])))
             position = position + np.asarray(offset) * 5
->>>>>>> c75fd028
             return position
 
         # Create daughter bacterium from self
