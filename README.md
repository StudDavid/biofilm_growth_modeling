--- conflicted
+++ resolved
@@ -74,8 +74,7 @@
 
 As part of the iGEM Competition 2020, the Hannover Team designed a sensor based on biological cell, which is capable of detecting the adhernce of a biofilm to at an early stage. The sensor can be attached to implant surfaces and used as a diagnostical tool.
 Therefore, we are interested in the growth behaviour of biofilms in an early stage.
- 
-We developed a computational model from scratch, to simulate the growth on biofilms on surfaces. The model applies methods from molecular dynamics (MD) and takes into account different physical and biological effects. The software provides great flexibility by enabling the user to switch easily between sets of constants e.g. to model different bacterial strains. Furthermore, the software includes functions for visualisation of the model behaviour over time. By providing an example notebook, well documented code and a python environment, we make the software easy to adapt and accessible for other purposes.  
+We use computational methods of Molecular Dynamics simulation and a biophysical approach to model the biofilm growth.
 
 ### Built With
 
@@ -97,7 +96,7 @@
 ### Installation
 
 You will need a few python packages to run the simulation on your local machine. You can eithercreate a conda enviroment from the 
-`biofilm_model_env.yml` file or download the packages on your own via pip.
+`conda_env.yml` file or download the packages on your own via pip.
 We provide step-by-step instructions on how to get our software running using a conda enviroment.
 
 1. Clone the repo
@@ -192,13 +191,9 @@
 <!-- MARKDOWN LINKS & IMAGES -->
 <!-- https://www.markdownguide.org/basic-syntax/#reference-style-links -->
 [contributors-shield]: https://img.shields.io/github/contributors/othneildrew/Best-README-Template.svg?style=flat-square
-<<<<<<< HEAD
-[contributors-url]: ttps://github.com/StudDavid/biofilm_growth_modeling/graphs/contributors
-=======
 [contributors-url]: https://github.com/StudDavid/biofilm_growth_modeling/contributors
 [stars-shield]: https://img.shields.io/github/stars/StudDavid/biofilm_growth_modeling?style=social
 [stars-url]: https://github.com/StudDavid/biofilm_growth_modeling/stargazers
->>>>>>> b6694802
 [forks-shield]: https://img.shields.io/github/forks/othneildrew/Best-README-Template.svg?style=flat-square
 [issues-shield]: https://img.shields.io/github/issues/othneildrew/Best-README-Template.svg?style=flat-square
 [issues-url]: https://github.com/StudDavid/biofilm_growth_modeling/issues
